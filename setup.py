from setuptools import find_packages, setup

# Read the content of the README file
with open("README.md", encoding="utf-8") as f:
    long_description = f.read()

# Read the content of the requirements.txt file
with open("requirements.txt", encoding="utf-8") as f:
    requirements = f.read().splitlines()

setup(	
    name="dspy-ai",	
    version="2.4.9",	
    description="DSPy",	
    long_description=long_description,	
    long_description_content_type='text/markdown',	
    url="https://github.com/stanfordnlp/dsp",	
    author="Omar Khattab",	
    author_email="okhattab@stanford.edu",	
    license="MIT License",	
    packages=find_packages(include=['dsp.*', 'dspy.*', 'dsp', 'dspy']),	
    python_requires='>=3.9',	
    install_requires=requirements,	

    extras_require={
        "chromadb": ["chromadb~=0.4.14"],
        "qdrant": ["qdrant-client", "fastembed"],
        "marqo": ["marqo~=3.1.0"],
        "mongodb": ["pymongo~=3.12.0"],
        "pinecone": ["pinecone-client~=2.2.4"],
        "weaviate": ["weaviate-client~=3.26.1"],
        "faiss-cpu": ["sentence_transformers", "faiss-cpu"],
        "milvus": ["pymilvus~=2.3.7"],
        "google-vertex-ai": ["google-cloud-aiplatform==1.43.0"],
        "myscale":["clickhouse-connect"],
        "snowflake": ["snowflake-snowpark-python"],
        "fastembed": ["fastembed"],
<<<<<<< HEAD
        "google-vertex-ai": ["google-cloud-aiplatform==1.43.0"],
        "myscale":["clickhouse-connect"],
=======
        "groq": ["groq~=0.8.0"],
>>>>>>> 2c568b3c
    },	
    classifiers=[	
        "Development Status :: 3 - Alpha",	
        "Intended Audience :: Science/Research",	
        "License :: OSI Approved :: MIT License",	
        "Operating System :: POSIX :: Linux",	
        "Programming Language :: Python :: 3",	
        "Programming Language :: Python :: 3.8",	
        "Programming Language :: Python :: 3.9",	
    ],	
)	<|MERGE_RESOLUTION|>--- conflicted
+++ resolved
@@ -35,12 +35,9 @@
         "myscale":["clickhouse-connect"],
         "snowflake": ["snowflake-snowpark-python"],
         "fastembed": ["fastembed"],
-<<<<<<< HEAD
         "google-vertex-ai": ["google-cloud-aiplatform==1.43.0"],
         "myscale":["clickhouse-connect"],
-=======
         "groq": ["groq~=0.8.0"],
->>>>>>> 2c568b3c
     },	
     classifiers=[	
         "Development Status :: 3 - Alpha",	
